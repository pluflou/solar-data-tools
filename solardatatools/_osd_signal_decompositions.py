--- conflicted
+++ resolved
@@ -70,12 +70,7 @@
     with sum_card=True.
 
     :param signal: A 1d numpy array (must support boolean indexing) containing
-<<<<<<< HEAD
-        the signal of interest
-    :param w0: Weight on the residual component
-=======
     the signal of interest
->>>>>>> 39890f1b
     :param w1: The regularization parameter to control the total variation in
         the final output signal
     :param w2: The regularization parameter to control the smoothness of the
@@ -206,17 +201,8 @@
     :param signal: A 1d numpy array (must support boolean indexing) containing
         the signal of interest
     :param use_ixs: List of booleans indicating indices to use in signal.
-<<<<<<< HEAD
-        None is default (uses the entire signal).
-    :param w0: Weight on the residual component
-    :param w1: The regularization parameter to control the total variation in
-        the final output signal
-    :param w2: The regularization parameter to control the smoothness of the
-        seasonal signal
-=======
     None is default (uses the entire signal).
     :param w1: The regularization parameter to control the number of breakpoints in the PWC component
->>>>>>> 39890f1b
     :param return_all: Returns all components and the objective value. Used for tests.
     :param solver: Solver to use for the decomposition. QSS and OSQP are supported with
         OSD. MOSEK will trigger CVXPY use.
