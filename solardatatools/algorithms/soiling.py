--- conflicted
+++ resolved
@@ -9,7 +9,7 @@
 import cvxpy as cvx
 
 
-<<<<<<< HEAD
+
 def soiling_seperation(observed, index_set=None, degradation_term=False,
                        period=365, tau=0.85, w1=2, w2=1e-2, w3=100,
                        iterations=5, soiling_max=1.0, solver='MOSEK'):
@@ -33,24 +33,12 @@
     :param w3: smoothness weight - seasonal term
     :param iterations:
     """
-=======
-def soiling_seperation(
-    observed, iterations=5, weights=None, index_set=None, tau=0.85, c1=100, c2=2
-):
-    if weights is None:
-        weights = np.ones_like(observed)
->>>>>>> 36a4ec2b
     if index_set is None:
         index_set = ~np.isnan(observed)
     else:
         index_set = np.logical_and(index_set, ~np.isnan(observed))
-<<<<<<< HEAD
     # zero_set = np.zeros(len(observed) - 1, dtype=np.bool)
     eps = .01
-=======
-    zero_set = np.zeros(len(observed) - 1, dtype=np.bool)
-    eps = 0.01
->>>>>>> 36a4ec2b
     n = len(observed)
     s1 = cvx.Variable(n)            # soiling
     s2 = cvx.Variable(max(n, 367))  # seasonal
@@ -165,36 +153,7 @@
         constraints.append(s2 == 0)
     problem = cvx.Problem(objective, constraints)
     for i in range(iterations):
-<<<<<<< HEAD
         problem.solve(solver=solver)
         w.value = 1 / (eps + 1e2* np.abs(cvx.diff(s1, k=2).value))   # Reweight the L1 penalty
         # zero_set = np.abs(cvx.diff(s1, k=1).value) <= 5e-5     # Make nearly flat regions exactly flat (sparse 1st diff)
-    return s1.value, s2.value[:n], s3.value, sr.value
-=======
-        # cvx.norm(cvx.multiply(s3, weights), p=2) \
-        cost = (
-            cvx.sum(tau * cvx.pos(s3) + (1 - tau) * cvx.neg(s3))
-            + c1 * cvx.norm(cvx.diff(s2[:n], k=2), p=2)
-            + c2 * cvx.norm(cvx.multiply(w, cvx.diff(s1, k=2)), p=1)
-        )
-        objective = cvx.Minimize(cost)
-        constraints = [
-            observed[index_set] == s1[index_set] + s2[:n][index_set] + s3[index_set],
-            s2[365:] - s2[:-365] == 0,
-            cvx.sum(s2[:365]) == 0
-            # s1 <= 1
-        ]
-        if np.sum(zero_set) > 0:
-            constraints.append(cvx.diff(s1, k=1)[zero_set] == 0)
-        if n < 0.75 * 365:
-            constraints.append(s2 == 0)
-        problem = cvx.Problem(objective, constraints)
-        problem.solve(solver="MOSEK")
-        w.value = 1 / (
-            eps + 1e2 * np.abs(cvx.diff(s1, k=2).value)
-        )  # Reweight the L1 penalty
-        zero_set = (
-            np.abs(cvx.diff(s1, k=1).value) <= 5e-5
-        )  # Make nearly flat regions exactly flat (sparse 1st diff)
-    return s1.value, s2.value[:n], s3.value
->>>>>>> 36a4ec2b
+    return s1.value, s2.value[:n], s3.value, sr.value