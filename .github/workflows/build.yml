--- conflicted
+++ resolved
@@ -1,13 +1,7 @@
 name: Deploy Main
 on:
-<<<<<<< HEAD
   release:
     types: [published]
-=======
-  push:
-    branches:
-      - master
->>>>>>> 7a1132f8
 jobs:
     deploy-pypi:
         runs-on: ubuntu-latest
