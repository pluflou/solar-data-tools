--- conflicted
+++ resolved
@@ -1,9 +1,5 @@
 import unittest
-<<<<<<< HEAD
-import pathlib
-=======
 from pathlib import Path
->>>>>>> 0c2d242b
 import numpy as np
 from solardatatools.signal_decompositions import l1_l2d2p365
 from solardatatools.utilities import basic_outlier_filter
@@ -12,12 +8,6 @@
 class TestCVXFilters(unittest.TestCase):
 
     def test_local_median_regression_with_seasonal(self):
-<<<<<<< HEAD
-        data_file_path = pathlib.Path(__file__).parent.parent.joinpath("fixtures/utilities/corrupt_seasonal_signal.csv")
-        with open(data_file_path) as file:
-            data = np.loadtxt(file, delimiter=',')
-        expected_data_file_path = pathlib.Path(__file__).parent.parent.joinpath("fixtures/utilities/local_median_seasonal_filter.csv")
-=======
         filepath = Path(__file__).parent.parent
         data_file_path = \
             filepath / 'fixtures' / 'utilities' / 'corrupt_seasonal_signal.csv'
@@ -26,7 +16,6 @@
         expected_data_file_path = \
             filepath / 'fixtures' / 'utilities' / \
             'local_median_seasonal_filter.csv'
->>>>>>> 0c2d242b
         with open(expected_data_file_path) as file:
             expected_output = np.loadtxt(file, delimiter=',')
         actual_output = l1_l2d2p365(data)
